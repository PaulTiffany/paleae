--- conflicted
+++ resolved
@@ -5,7 +5,6 @@
   <meta name="viewport" content="width=device-width, initial-scale=1, viewport-fit=cover">
   <title>Paleae – Ship your repo to your AI</title>
   <meta name="description" content="Single-file tool that snapshots your codebase into clean JSON/JSONL for AI analysis. Zero dependencies, local-only, predictable output.">
-<<<<<<< HEAD
   <meta name="theme-color" content="#0a0b0d">
 
   <!-- Favicon -->
@@ -13,16 +12,11 @@
   <link rel="alternate icon" href="https://paleae.com/assets/favicon.ico" sizes="any">
   <link rel="apple-touch-icon" href="https://paleae.com/assets/apple-touch-icon.png">
   <link rel="manifest" href="https://paleae.com/assets/site.webmanifest">
-=======
-  <link rel="icon" type="image/svg+xml" href="https://paleae.com/assets/paleae-favicon.svg">
-  <meta name="theme-color" content="#0a0b0d">
->>>>>>> b5293cac
 
   <!-- Social -->
   <meta property="og:title" content="Paleae – Ship your repo to your AI">
   <meta property="og:description" content="Single file. Zero deps. JSON/JSONL snapshots. Local-only tool for AI-ready codebase analysis.">
   <meta property="og:type" content="website">
-<<<<<<< HEAD
   <meta property="og:url" content="https://paleae.com/">
   <!-- IMPORTANT: Create a 1200x630 PNG version of your social card and place it in /assets/ -->
   <meta property="og:image" content="https://paleae.com/assets/paleae-social-card.png">
@@ -35,11 +29,6 @@
   <meta name="twitter:description" content="Single file. Zero deps. JSON/JSONL snapshots. Local-only tool for AI-ready codebase analysis.">
   <!-- IMPORTANT: Create a 1200x630 PNG version of your social card and place it in /assets/ -->
   <meta name="twitter:image" content="https://paleae.com/assets/paleae-social-card.png">
-=======
-  <meta property="og:image" content="https://paleae.com/assets/paleae-social-card.svg">
-  <meta name="twitter:card" content="summary_large_image">
-  <meta name="twitter:image" content="https://paleae.com/assets/paleae-social-card.svg">
->>>>>>> b5293cac
 
   <style>
     :root {
@@ -160,7 +149,6 @@
       text-decoration: none;
       color: var(--muted);
       transition: 0.2s;
-<<<<<<< HEAD
     }
 
     .nav-link:hover {
@@ -168,15 +156,6 @@
       background: var(--block);
     }
 
-=======
-    }
-
-    .nav-link:hover {
-      color: var(--fg);
-      background: var(--block);
-    }
-
->>>>>>> b5293cac
     .theme-btn {
       background: var(--block);
       border: 1px solid var(--line);
@@ -240,7 +219,6 @@
       background: var(--block);
       color: var(--fg);
       cursor: pointer;
-<<<<<<< HEAD
     }
 
     .btn:hover {
@@ -248,15 +226,6 @@
       box-shadow: var(--shadow);
     }
 
-=======
-    }
-
-    .btn:hover {
-      transform: translateY(-2px);
-      box-shadow: var(--shadow);
-    }
-
->>>>>>> b5293cac
     .btn.primary {
       background: linear-gradient(135deg, 
                   color-mix(in srgb, var(--accent) 20%, var(--bg)),
@@ -294,13 +263,12 @@
       margin-top: 32px;
     }
 
-<<<<<<< HEAD
     .brand-row {
       display: flex;
       align-items: center;
-      justify-content: center; /* Center the content */
-      gap: 1rem; /* Increase gap slightly */
-      margin-top: 32px; /* Add top margin */
+      justify-content: center;
+      gap: 1rem;
+      margin-top: 32px;
     }
     .brand-row .flow {
       font-size: clamp(1.2rem, 2.5vw, 1.8rem);
@@ -310,8 +278,6 @@
       vertical-align: middle;
     }
 
-=======
->>>>>>> b5293cac
     .badge {
       display: inline-flex;
       align-items: center;
@@ -353,7 +319,6 @@
       max-width: 1337px;
       margin: 0 auto;
     }
-<<<<<<< HEAD
     .tab-nav {
       display: flex;
       justify-content: center;
@@ -361,23 +326,6 @@
     .tab-btn {
       padding: 12px 24px;
       cursor: pointer;
-=======
-
-    .command-demo::before {
-      content: "";
-      position: absolute;
-      top: 0;
-      left: 0;
-      right: 0;
-      height: 1px;
-      background: linear-gradient(90deg, transparent, var(--accent), transparent);
-    }
-
-    .command-line {
-      font-family: ui-monospace, "SF Mono", Consolas, "Liberation Mono", Menlo, monospace;
-      font-size: 16px;
-      color: var(--accent);
->>>>>>> b5293cac
       background: none;
       border: none;
       color: var(--muted);
@@ -420,14 +368,9 @@
 
     .copy-btn {
       position: absolute;
-<<<<<<< HEAD
       top: 50%;
       transform: translateY(-50%);
       right: 0;
-=======
-      top: 16px;
-      right: 16px;
->>>>>>> b5293cac
       background: var(--bg);
       border: 1px solid var(--line);
       color: var(--muted);
@@ -436,7 +379,6 @@
       font-size: 12px;
       cursor: pointer;
       transition: 0.2s;
-<<<<<<< HEAD
       opacity: 0.2;
     }
     .command-line-wrapper:hover .copy-btn {
@@ -461,13 +403,6 @@
       padding: 2px 6px;
       border-radius: 4px;
       font-size: 12px;
-=======
-    }
-
-    .copy-btn:hover {
-      color: var(--fg);
-      background: var(--block);
->>>>>>> b5293cac
     }
 
     .features {
@@ -579,21 +514,12 @@
       color: var(--muted);
       text-decoration: none;
       transition: color 0.2s;
-<<<<<<< HEAD
     }
 
     .footer-links a:hover {
       color: var(--fg);
     }
 
-=======
-    }
-
-    .footer-links a:hover {
-      color: var(--fg);
-    }
-
->>>>>>> b5293cac
     .copyright {
       color: var(--muted);
       font-size: 14px;
@@ -700,17 +626,12 @@
           <span class="badge">JSON/JSONL Output</span>
           <span class="badge" id="version-badge">v1.2.0</span>
           <span class="badge" id="size-badge">~11KB</span>
-<<<<<<< HEAD
         </div>
 
         <div class="brand-row">
           <img src="assets/paleae-mark.svg" alt="Paleae" width="28" height="28" class="mark">
           <span class="flow">➜ 📁 ➜ 📊 ➜ 🤖</span>
-=======
->>>>>>> b5293cac
         </div>
-
-
 
       </div>
     </section>
@@ -722,7 +643,6 @@
           <p><a href="https://raw.githubusercontent.com/PaulTiffany/paleae/main/paleae.py" id="download-link-2" download="paleae.py" style="color: var(--accent);">Download</a> and run. It's that simple.</p>
         </div>
         
-<<<<<<< HEAD
         <div class="command-tabs">
           <div class="tab-nav">
             <button class="tab-btn" data-target="#mac-linux">macOS / Linux</button>
@@ -759,11 +679,6 @@
               <p class="command-note" style="text-align: center; width: fit-content; margin: 24px auto 0 auto;">Uses PowerShell's native <code>Invoke-WebRequest</code> command to download the file.</p>
             </div>
           </div>
-=======
-        <div class="command-demo">
-          <input type="text" class="command-line" value="curl -fsSL https://raw.githubusercontent.com/PaulTiffany/paleae/main/paleae.py -o paleae.py && python paleae.py" readonly>
-          <button class="copy-btn" data-copy-target=".command-line">Copy</button>
->>>>>>> b5293cac
         </div>
       </div>
     </section>
@@ -793,11 +708,7 @@
           
           <div class="card">
             <h3>Smart Filtering</h3>
-<<<<<<< HEAD
             <p>Allows customizable <a href="https://raw.githubusercontent.com/PaulTiffany/paleae/main/.paleaeignore" download=".paleaeignore" target="_blank" rel="noopener" style="color: var(--accent); text-decoration: underline;">.paleaeignore</a> with glob patterns and negation (!). CLI accepts regex patterns for power users. Skip build artifacts, keep what matters.</p>
-=======
-            <p>Uses customizable <a href="https://raw.githubusercontent.com/PaulTiffany/paleae/main/.paleaeignore" download=".paleaeignore" target="_blank" rel="noopener" style="color: var(--accent); text-decoration: underline;">.paleaeignore</a> with glob patterns and negation (!). CLI accepts regex patterns for power users. Skip build artifacts, keep what matters.</p>
->>>>>>> b5293cac
           </div>
           
           <div class="card">
@@ -880,7 +791,6 @@
     });
 
     // Download functionality
-<<<<<<< HEAD
     const downloadTriggers = document.querySelectorAll('#download-btn, #download-link-2');
     const downloadStatus = document.getElementById('download-status');
 
@@ -983,69 +893,6 @@
         document.querySelector('.tab-btn[data-target="#mac-linux"]').click();
       }
     }
-=======
-    const downloadBtn = document.getElementById('download-btn');
-    const downloadStatus = document.getElementById('download-status');
-
-    downloadBtn.addEventListener('click', async () => {
-      try {
-        downloadStatus.textContent = 'Downloading...';
-        downloadStatus.classList.add('show');
-        
-        const response = await fetch('https://raw.githubusercontent.com/PaulTiffany/paleae/main/paleae.py');
-        if (!response.ok) {
-          throw new Error(`HTTP error! status: ${response.status}`);
-        }
-        
-        const content = await response.text();
-        const blob = new Blob([content], { type: 'text/x-python' });
-        const url = window.URL.createObjectURL(blob);
-        const a = document.createElement('a');
-        
-        a.href = url;
-        a.download = 'paleae.py';
-        document.body.appendChild(a);
-        a.click();
-        document.body.removeChild(a);
-        window.URL.revokeObjectURL(url);
-        
-        downloadStatus.textContent = 'Downloaded!';
-        setTimeout(() => {
-          downloadStatus.classList.remove('show');
-        }, 2000);
-        
-      } catch (error) {
-        console.error('Download failed:', error);
-        downloadStatus.textContent = 'Download failed. Try the GitHub link.';
-        setTimeout(() => {
-          downloadStatus.classList.remove('show');
-        }, 3000);
-      }
-    });
-
-    // Copy command functionality
-    document.querySelectorAll('.copy-btn').forEach(btn => {
-      btn.addEventListener('click', (e) => {
-        const target = e.target.getAttribute('data-copy-target');
-        const element = document.querySelector(target);
-        const text = element.value || element.textContent;
-        
-        navigator.clipboard.writeText(text).then(() => {
-          const originalText = btn.textContent;
-          btn.textContent = 'Copied!';
-          setTimeout(() => {
-            btn.textContent = originalText;
-          }, 1500);
-        }).catch(err => {
-          console.error('Failed to copy:', err);
-          btn.textContent = 'Failed to copy';
-          setTimeout(() => {
-            btn.textContent = 'Copy';
-          }, 1500);
-        });
-      });
-    });
->>>>>>> b5293cac
 
     // Smooth scrolling for anchor links
     document.querySelectorAll('a[href^="#"]').forEach(anchor => {
@@ -1060,11 +907,8 @@
         }
       });
     });
-<<<<<<< HEAD
 
     
-=======
->>>>>>> b5293cac
   </script>
 </body>
 </html>